--- conflicted
+++ resolved
@@ -53,13 +53,13 @@
         self.value = ''
 
 
-<<<<<<< HEAD
 class Communication:
     def __init__(self, topic):
         self._publishers = []  # Node type
         self._subscribers = []  # Node type
         self._topic = topic # Topic() object
-=======
+
+
 class FileUtils:
     @staticmethod
     def load_from_file(in_file):
@@ -94,4 +94,4 @@
         responses = await asyncio.gather(*tasks)
         open_ports = list(filter(lambda x: x is not None, responses))
         return open_ports
->>>>>>> b9056a36
+
